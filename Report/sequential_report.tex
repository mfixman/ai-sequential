\documentclass[a4paper, 11pt]{article}

\usepackage{adjustbox}
\usepackage{amsmath}
\usepackage{amssymb}
\usepackage{booktabs}
\usepackage{caption}
\usepackage[labelfont=bf,font=footnotesize]{caption}
\usepackage{dirtytalk}
\usepackage[symbol]{footmisc}
\usepackage{geometry}
\usepackage{graphicx}
% \usepackage{natbib}
\usepackage{parskip}
\usepackage{physics}
\usepackage[obeyspaces]{xurl}
\usepackage{siunitx}

\usepackage[dvipsnames,table]{xcolor}
\usepackage{textcomp}

\usepackage[hypertexnames=false,hidelinks]{hyperref}
\usepackage[noabbrev,nameinlink,capitalize,poorman]{cleveref}

% \setcitestyle{square}
\bibliographystyle{plain}

\begin{document}
\begin{titlepage}
    \begin{minipage}{0.5\textwidth}
        \vspace{-2cm}
        \hspace{-1cm}
        \includegraphics[width=1\textwidth]{uni_logo.jpg}
    \end{minipage}
    \begin{center}
        \vspace{6cm}
        \begin{minipage}{0.7\textwidth}
        \centering
        {\huge\bfseries Coursework \vspace{10pt}\\ Deep Learning for Sequence Analysis  \vspace{10pt} \\ INM706}\\[2ex]
        \vspace{15pt}
        {\LARGE Alessandro Abati \& Martin Fixman}\\[1ex]
        {\large student IDs: 230040125 \& 230053494}\\[1ex]
        {\Large \today}
        \end{minipage}
    \end{center}
    \begin{center}
        {\Large \href{https://github.com/mfixman/ai-sequential}{GitHub repository}}
    \end{center}
\end{titlepage}

\clearpage{}
\thispagestyle{empty}
\tableofcontents

\clearpage{}
\thispagestyle{empty}
\section*{Introduction}
Abstractive text summarization is a complex and evolving field in natural language processing (NLP) that focuses on generating concise and coherent summaries from longer text documents. Unlike extractive summarization, which involves selecting and concatenating sentences directly from the source text, abstractive summarization aims to produce a summary that captures the essence of the original content in a new, rewritten form. This involves the model understanding the context and generating novel phrases, often utilizing vocabulary not present in the source document.

The task of abstractive summarization poses several challenges. One of the primary difficulties is ensuring that the generated summary is both coherent and relevant to the main points of the source text. Additionally, the model must handle issues such as maintaining grammatical correctness and avoiding redundancy, which are crucial for producing high-quality summaries.

Recent advancements in deep learning have significantly improved the performance of abstractive summarization models. Sequence-to-sequence (Seq2Seq) models, particularly those incorporating attention mechanisms, have become the standard approach for this task. The attentional encoder-decoder model \cite{bahdanau2014neural} introduced the concept of allowing the model to focus on different parts of the input sequence while generating each word of the output sequence.

Following this, several improvements and variations have been developed such as a model where the decoder was replaced with an RNN \cite{Chopra2016AbstractiveSS}. 

In addition to RNN-based models, transformer-based architectures have also been explored extensively. Transformer model \cite{transformer} relies on self-attention mechanisms to process the entire input sequence simultaneously, offering better parallelization and efficiency during training. Subsequent models like BERT \cite{devlin2018bert} and GPT-2 \cite{radford2019language} have been adapted for summarization tasks, leveraging their pre-training on large corpora to improve performance in low-data settings.

The primary objective of this research is to develop and evaluate different neural network architectures for abstractive text summarization, focusing on enhancing model performance through various techniques. Our methodology includes the implementation of Seq2Seq models with attention mechanisms, transformer models, and hybrid approaches that combine pre-trained models like BERT and GPT-2 with custom encoder-decoder architectures. We employ the CNN/Daily Mail dataset, a well-known benchmark in the field, to train and test our models. The dataset contains news articles and their corresponding highlights, which serve as the ground truth summaries. We utilized the 3.0.0 version of the dataset from the \textit{Hugging Face} datasets library \cite{huggingface_cnn_dailymail}.


\clearpage{}
\setcounter{page}{1}
<<<<<<< HEAD
\section{Methodology}

\subsection{Dataset and Preprocessing}

For this project, we used the CNN/Daily Mail dataset, a renowned benchmark dataset for abstractive text summarization. The dataset contains news articles and their corresponding highlights, which serve as the ground truth summaries. We utilized the 3.0.0 version of the dataset from the \textit{Hugging Face} datasets library\cite{huggingface_cnn_dailymail}.

The preprocessing pipeline included several steps to prepare the data for model training. Firstly, we tokenized the text using the pre-trained BERT subword tokenizer from the HuggingFace \textit{transformers} library\cite{BERTtokenizer}. Additionally, we computed Term Frequency (TF) and Inverse Document Frequency (IDF) metrics for the dataset\cite{nallapati2016abstractive}, which were later incorporated into one of our transformer models.

The dataset is split into training, validation, and test sets. During preprocessing, stop words and punctuation were removed\footnote{We have chosen to retain the period (".") as a valid token to ensure that the model recognizes the segmentation of news into distinct sentences.}, and the vocabulary was updated accordingly, reaching a size of 30522 tokens. The tokenized and cleaned text data, along with the TF and IDF values, were saved for further use in training the models.

\subsection{Seq2Seq Model}

We initially implemented a Seq2Seq model\cite{sutskever2014sequence} using an encoder-decoder architecture with Long Short-Term Memory (LSTM) layers\cite{lstm}.

The Seq2Seq model processes an input sequence and generates an output sequence, predicting one token at a time in an autoregressive manner. The general functioning of the Seq2Seq model can be described as follows:

\paragraph{Encoder:}
The encoder takes an input sequence \( X = (x_1, x_2, \ldots, x_n) \) and processes it through multiple LSTM layers to produce a set of hidden states \( \mathbf{H} = (\mathbf{h}_1, \mathbf{h}_2, \ldots, \mathbf{h}_n) \). Before the LSTM layers, an embedding layer is used to convert the input tokens into dense vectors of a fixed size. The final hidden state and cell state of the encoder are passed to all the layers of the decoder as the initial states. The encoder's operations can be expressed as:
\begin{equation}
    \mathbf{e}_t = \text{Embedding}(x_t) \,\, \rightarrow \,\, \mathbf{h}_t = \text{LSTM}(\mathbf{e}_t, \mathbf{h}_{t-1})
\end{equation}
where \( \mathbf{e}_t \) is the embedding of the input token \( x_t \) and \( \mathbf{h}_t \) is the hidden state at time step \( t \).

\paragraph{Decoder:}
The decoder generates the output sequence \( Y = (y_1, y_2, \ldots, y_m) \) one token at a time. At each time step \( t \), the decoder takes the previous token \( y_{t-1} \), the previous hidden state, and the previous cell state as inputs, and produces the current token \( y_t \). An embedding layer is also used in the decoder to convert the input tokens into dense vectors before passing them to the LSTM layers. Initially, the decoder receives the start-of-sequence token \( \langle \text{sos} \rangle \) as the first input. The decoder's operations can be described as:
\begin{equation}
    \mathbf{e}_t' = \text{Embedding}(y_{t-1}) \,\, \rightarrow \,\, \mathbf{h}_t = \text{LSTM}(\mathbf{e}_t', \mathbf{h}_{t-1})
\end{equation}
where \( \mathbf{e}_t' \) is the embedding of the previous output token \( y_{t-1} \), \( \mathbf{h}_t \) is the hidden state at time step \( t \).

\subsubsection{Bahdanau Attention}

As an improvement to the basic Seq2Seq model, we incorporated Bahdanau Attention\cite{bahdanau2014neural} only in the decoder. This attention mechanism allows the model to focus on relevant parts of the input sequence at each decoding step, improving the quality of the generated summaries.

The Bahdanau attention weights can be formulated as:
\begin{equation}
    \alpha_{t,i} = \frac{\exp(e_{t,i})}{\sum_{j=1}^{T} \exp(e_{t,j})}
\end{equation}
where \( e_{t,i}\) are the attention scores based on the alignment between the decoder's hidden state and the encoder's output states:
\begin{equation}
    e_{t,i} = \mathbf{v}^T \tanh(\mathbf{W}_a \mathbf{h}_t + \mathbf{U}_a \mathbf{h}_i)
\end{equation}
where \( \mathbf{h}_t \) is the decoder's hidden state at time step \( t \), \( \mathbf{H} = \{\mathbf{h}_1, \mathbf{h}_2, \ldots, \mathbf{h}_T\} \) is the encoder's outputs, \( \mathbf{W}_a \) and \( \mathbf{U}_a \) are learnable weight matrices, and \( \mathbf{v} \) is a learnable parameter vector.
The output of the attention layer is:
\begin{equation}
    \mathbf{h}'_t = \tanh(\mathbf{W}_c [\mathbf{c}_t ; \mathbf{h}_t])
\end{equation}
where \( \mathbf{W}_c \) is a learnable weight matrix and \( [\mathbf{c}_t ; \mathbf{h}_t] \) denotes the concatenation of the decoder's hidden state and the context vector:
\begin{equation}
    \mathbf{c}_t = \sum_{i=1}^{T} \alpha_{t,i} \mathbf{h}_i
\end{equation}

The decoder uses this context vector \( \mathbf{c}_t \) along with its hidden states to generate the output tokens. This mechanism enhances the model's ability to focus on the most relevant parts of the input sequence during each step of the decoding process.

\paragraph{}
The Seq2Seq model with Bahdanau attention was trained using top-10 sampling and teacher forcing with an initial ratio of 0.5, which decreased by 0.0005 at every step. The teacher forcing ratio allows the model to gradually learn to generate sequences independently by reducing the dependency on the correct previous token over time.

\subsection{Transformer Model}

The Transformer model\cite{vaswani2017attention}, implemented using PyTorch's \textit{nn.Transformer} class\cite{transformer}, is another architecture usually employed for abstractive text summarization. Unlike the Seq2Seq model, the Transformer relies on self-attention mechanisms to process the entire input sequence simultaneously, allowing for more parallelization and efficient training.

\subsubsection{Self-Attention Mechanism}

The self-attention mechanism is a key component of the Transformer model, allowing the model to weigh the importance of different tokens in the input sequence dynamically. The attention mechanism operates as follows:

Given an input sequence \(\mathbf{X} \in \mathbb{R}^{n \times d}\), where \(n\) is the sequence length and \(d\) is the embedding dimension, we compute the Query (\(\mathbf{Q}\)), Key (\(\mathbf{K}\)), and Value (\(\mathbf{V}\)) matrices as:
\begin{equation}
     \mathbf{Q} = \mathbf{X}\mathbf{W^Q}, \quad \mathbf{K} = \mathbf{XW^K}, \quad \mathbf{V} = \mathbf{XW^V}
\end{equation}
where \(\mathbf{W^Q}, \mathbf{W^K}, \mathbf{W^V} \in \mathbb{R}^{d \times d_k}\) are learnable weight matrices.

The attention scores are computed as:
\begin{equation}
    \text{Attention}(\mathbf{Q}, \mathbf{K}, \mathbf{V}) = \text{softmax}\left(\frac{\mathbf{Q}\mathbf{K}^T}{\sqrt{d_k}}\right)\mathbf{V}
\end{equation}
where \(d_k\) is the dimensionality of the queries and keys.

Multi-head attention extends this by allowing the model to jointly attend to information from different representation subspaces at different positions. This is achieved by concatenating the outputs of \(h\) attention heads:
\begin{equation}
    \text{MultiHead}(\mathbf{Q}, \mathbf{K}, \mathbf{V}) = \text{Concat}(\text{head}_1, \ldots, \text{head}_h)\mathbf{W^O}
\end{equation}
where \(\text{head}_i = \text{Attention}(\mathbf{Q}\mathbf{W^Q}_i, \mathbf{K}\mathbf{W^K}_i, \mathbf{V}\mathbf{W^V}_i)\), and \(\mathbf{W^O} \in \mathbb{R}^{hd_k \times d}\).

\subsubsection{Positional Encoding and Masking}

Since the Transformer model lacks recurrence, it does not have a built-in sense of the order of words in a sequence. To address this, positional encodings are added to the input embeddings to provide information about the position of each token within the sequence.

The positional encoding for a position \(pos\) and dimension \(i\) is defined as:
\begin{equation}
	\begin{aligned}
		PE_{(pos, 2i)} &= \sin\left(\frac{pos}{10000^{2i/d}}\right) \\
		PE_{(pos, 2i+1)} &= \cos\left(\frac{pos}{10000^{2i/d}}\right)
	\end{aligned}
\end{equation}
where \(d\) is the dimensionality of the embeddings. These positional encodings are added to the input embeddings to inject positional information.

Masking is also crucial in the Transformer architecture. We employed two types of masks: a padding mask to prevent the model from attending to padding tokens in the input and a target sequence mask to ensure that the model only attends to previous tokens in the target sequence during training.

\subsubsection{TF and IDF Metrics Embedding}

As an enhancement to the standard Transformer model, we developed a variant, Transformer V2, which incorporates Term Frequency (TF) and Inverse Document Frequency (IDF) metrics.

The TF metric, which measures how frequently a term occurs in a document, is defined as:
\begin{equation}
    \text{TF($t$)} = \frac{\text{Number of times term $t$ appears in a document}}{\text{Total number of terms in the document}}
\end{equation}

The IDF metric reflects how important a term is:
\begin{equation}
    \text{IDF($t$)} = \log \frac{\text{Total number of documents}}{\text{Number of documents with term $t$ in it}}
\end{equation}

These values were embedded and added to the input embeddings, along with the positional encodings.

The inclusion of TF and IDF embeddings aimed to provide the model with additional information about the importance of words in the context of the entire dataset, potentially improving the quality of the generated summaries. The architecture and training process remained otherwise consistent with the standard Transformer model.

\subsection{Cross Similarity Loss Function}
The primary objective of our abstractive text summarization task is to generate summaries that are not only syntactically correct but also semantically meaningful. Traditional cross-entropy loss, which is commonly used for sequence-to-sequence models, primarily focuses on token-level accuracy by penalizing the incorrect predictions at each step. However, this approach does not account for the semantic similarity between the generated summary and the reference summary.

To address this limitation, we propose a custom loss function, \textit{CrossSimilarityLoss}, which combines the traditional cross-entropy loss\cite{CrossEnrtopyLoss} with a semantic similarity loss, using a $\varkappa$ hyperparameter weight:

\begin{equation}
    \mathcal{L} = (1 - \varkappa) \mathcal{L}_{\text{CE}} + \varkappa \mathcal{L}_{\text{semantic}}
\end{equation}

The semantic similarity loss is computed using cosine similarity \cite{cosineSimilarity} between the representation of the predicted and target sequences. These representation are collected from the output of the decoder of the transformer model. The cosine similarity is then averaged over the sequence and the batches.

By incorporating semantic similarity, we aim to generate summaries that better capture the overall meaning and context of the source text, beyond mere token accuracy.

\subsection{BERTformer}
Bidirectional Encoder Representations from Transformers (BERT) \cite{devlin2018bert} is a language model designed to understand the context of words in a sentence by considering both the left and right surroundings (bidirectional context). Unlike traditional left-to-right or right-to-left training, BERT is trained on masked language modeling (MLM) and next sentence prediction (NSP) tasks, enabling it to capture a deep understanding of language nuances and context.

In our approach, we implemented a custom transformer model, named BERTformer, by combining the pre-trained frozen BERT model as the encoder and the standard Transformer decoder from the PyTorch \textit{nn.Transformer} library. This hybrid architecture aims to leverage BERT's robust embeddings effectively capture the meaning and context of news articles, thus facilitating better summarization.

The encoder component of BERTformer utilizes the BERT-base model from HuggingFace \cite{BERTHugginFace}, which consists of 12 transformer layers with 768 hidden units and 12 self-attention heads. The BERT encoder had been fed with the embedded masked input sequences, including positional embedding, TF and IDF metrics. The input sequence had to be truncated to a maximum size of 512 tokens. The output of the BERT encoder, which consists of contextualized embeddings, is passed to the transformer decoder, which is the decoder class of the Pytorch's implementation.

\subsection{TransGPT}
Generative Pre-trained Transformer 2 (GPT-2) \cite{radford2019language} is an autoregressive language model designed to generate coherent and contextually relevant text by predicting the next word in a sequence. Trained on a diverse dataset, GPT-2 excels at generating human-like text and understanding context, making it an ideal choice for tasks that involve text generation.

As an experimental approach, we implemented a custom transformer model, named TransGPT, by combining the standard Transformer encoder from the PyTorch \textit{nn.Transformer} library with the pre-trained frozen GPT-2 model as the decoder. This model aims to exploit the GPT-2's autoregressive nature, possibly producing fluent and coherent text, which is crucial for generating meaningful summaries.

The embedded and masked input sequence is passed to the encoder class of the Pytorch's implementation. The contextual embeddings output of the encoder, are then fed into the pre-trained GPT-2 model which consists of multiple transformer layers with self-attention and feed-forward neural networks. The output sequence is then truncated to the target length to effectively calculate the loss function.

\subsection{BERTGPT}
The BERTGPT model is an experimental approach that combines a pre-trained and frozen BERT model as the encoder with a pre-trained frozen GPT-2 model as the decoder. This combination leverages the strengths of both models: BERT's robust contextual understanding and GPT-2's generative capabilities. However, it also presents significant challenges, primarily because these models were pre-trained for different tasks and are not fine-tuned together, which may result in integration cohesion issues.

The rationale for using this architecture is to explore the potential benefits of combining strong contextual understanding with generative capabilities. By maintaining the pre-trained states, we aim to investigate how well these models can work together without further fine-tuning.

\subsection{Metrics}
To evaluate the performance of our models, we utilized the ROUGE (Recall-Oriented Understudy for Gisting Evaluation) metrics, which are the standard benchmark for abstractive text summarization tasks \cite{abstCNN}. Specifically, we calculated the ROUGE-1 and ROUGE-2 scores, which measure the overlap of unigrams and bigrams between the generated summaries and the reference summaries, respectively. These scores are calculated based on precision, recall, and F1-score:
\begin{equation}
    \begin{split}
        &\text{Precision}_{\text{ROUGE-N}} = \frac{|\text{n-grams}_{\text{Prediction}} \cap \text{n-grams}_{\text{Target}}|}{|\text{n-grams}_{\text{Prediction}}|}
        \\\\
        &\text{Recall}_{\text{ROUGE-N}} = \frac{|\text{n-grams}_{\text{Prediction}} \cap \text{n-grams}_{\text{Target}}|}{|\text{n-grams}_{\text{Target}}|}
        \\\\
        &\text{ROUGE-N} = \text{F1}_{\text{ROUGE-N}} = \frac{2 \cdot \text{Precision}_{\text{ROUGE-N}} \cdot \text{Recall}_{\text{ROUGE-N}}}{\text{Precision}_{\text{ROUGE-N}} + \text{Recall}_{\text{ROUGE-N}}}
    \end{split}
\end{equation}
In contrast to typical ROUGE implementations, which take text as input and tokenize it internally, we developed a custom approach to calculate the ROUGE metrics directly on the token indices. This method ensures that the evaluation is consistent with the tokenization scheme used during model training and inference.

\clearpage{}
\input{sweep.tex}

\clearpage{}
\input{results.tex}

\clearpage{}
\section{Conclusions}
\paragraph{COmment To be changed!}Fine.tuning BERT and GPT models could help improving teh performance by adapting teh mdoels to the abstarctive text sumamrization task - This requires a lot of computational resources and time!!!

\section{Reflections}
\paragraph{Period (".") token}
During our experimentation, we observed that omitting the period (".") token from the model resulted in significant confusion in the source news, as it failed to distinguish between sentences effectively. This issue was evident in the summaries, where unrelated tokens often appeared consecutively.

Consequently, we decided to include the period (".") token in our dataset to better delineate sentences within the sequences. This inclusion aims to improve the clarity and coherence of the generated summaries. However, this approach has a potential drawback, as the period token becomes disproportionately important throughout the dataset, particularly influencing Term Frequency (TF) and Inverse Document Frequency (IDF) metrics.

For future work, we recommend that the TF and IDF metrics should not be calculated for the period token. Alternatively, the end-of-sequence token could be employed to mark sentence boundaries, which might offer a more effective solution.
=======
\input{methodology.tex}
>>>>>>> 7dd640cc

\paragraph{COMMENT! To be changed}another next step is the integration of Named Entity Recognition (NER) pre-trained model output in the preprocessing step of the dataset. This model would extract information  to include in the embeddings  

\bibliography{sequential_report.bib}

\end{document}
<|MERGE_RESOLUTION|>--- conflicted
+++ resolved
@@ -70,188 +70,8 @@
 
 \clearpage{}
 \setcounter{page}{1}
-<<<<<<< HEAD
-\section{Methodology}
 
-\subsection{Dataset and Preprocessing}
-
-For this project, we used the CNN/Daily Mail dataset, a renowned benchmark dataset for abstractive text summarization. The dataset contains news articles and their corresponding highlights, which serve as the ground truth summaries. We utilized the 3.0.0 version of the dataset from the \textit{Hugging Face} datasets library\cite{huggingface_cnn_dailymail}.
-
-The preprocessing pipeline included several steps to prepare the data for model training. Firstly, we tokenized the text using the pre-trained BERT subword tokenizer from the HuggingFace \textit{transformers} library\cite{BERTtokenizer}. Additionally, we computed Term Frequency (TF) and Inverse Document Frequency (IDF) metrics for the dataset\cite{nallapati2016abstractive}, which were later incorporated into one of our transformer models.
-
-The dataset is split into training, validation, and test sets. During preprocessing, stop words and punctuation were removed\footnote{We have chosen to retain the period (".") as a valid token to ensure that the model recognizes the segmentation of news into distinct sentences.}, and the vocabulary was updated accordingly, reaching a size of 30522 tokens. The tokenized and cleaned text data, along with the TF and IDF values, were saved for further use in training the models.
-
-\subsection{Seq2Seq Model}
-
-We initially implemented a Seq2Seq model\cite{sutskever2014sequence} using an encoder-decoder architecture with Long Short-Term Memory (LSTM) layers\cite{lstm}.
-
-The Seq2Seq model processes an input sequence and generates an output sequence, predicting one token at a time in an autoregressive manner. The general functioning of the Seq2Seq model can be described as follows:
-
-\paragraph{Encoder:}
-The encoder takes an input sequence \( X = (x_1, x_2, \ldots, x_n) \) and processes it through multiple LSTM layers to produce a set of hidden states \( \mathbf{H} = (\mathbf{h}_1, \mathbf{h}_2, \ldots, \mathbf{h}_n) \). Before the LSTM layers, an embedding layer is used to convert the input tokens into dense vectors of a fixed size. The final hidden state and cell state of the encoder are passed to all the layers of the decoder as the initial states. The encoder's operations can be expressed as:
-\begin{equation}
-    \mathbf{e}_t = \text{Embedding}(x_t) \,\, \rightarrow \,\, \mathbf{h}_t = \text{LSTM}(\mathbf{e}_t, \mathbf{h}_{t-1})
-\end{equation}
-where \( \mathbf{e}_t \) is the embedding of the input token \( x_t \) and \( \mathbf{h}_t \) is the hidden state at time step \( t \).
-
-\paragraph{Decoder:}
-The decoder generates the output sequence \( Y = (y_1, y_2, \ldots, y_m) \) one token at a time. At each time step \( t \), the decoder takes the previous token \( y_{t-1} \), the previous hidden state, and the previous cell state as inputs, and produces the current token \( y_t \). An embedding layer is also used in the decoder to convert the input tokens into dense vectors before passing them to the LSTM layers. Initially, the decoder receives the start-of-sequence token \( \langle \text{sos} \rangle \) as the first input. The decoder's operations can be described as:
-\begin{equation}
-    \mathbf{e}_t' = \text{Embedding}(y_{t-1}) \,\, \rightarrow \,\, \mathbf{h}_t = \text{LSTM}(\mathbf{e}_t', \mathbf{h}_{t-1})
-\end{equation}
-where \( \mathbf{e}_t' \) is the embedding of the previous output token \( y_{t-1} \), \( \mathbf{h}_t \) is the hidden state at time step \( t \).
-
-\subsubsection{Bahdanau Attention}
-
-As an improvement to the basic Seq2Seq model, we incorporated Bahdanau Attention\cite{bahdanau2014neural} only in the decoder. This attention mechanism allows the model to focus on relevant parts of the input sequence at each decoding step, improving the quality of the generated summaries.
-
-The Bahdanau attention weights can be formulated as:
-\begin{equation}
-    \alpha_{t,i} = \frac{\exp(e_{t,i})}{\sum_{j=1}^{T} \exp(e_{t,j})}
-\end{equation}
-where \( e_{t,i}\) are the attention scores based on the alignment between the decoder's hidden state and the encoder's output states:
-\begin{equation}
-    e_{t,i} = \mathbf{v}^T \tanh(\mathbf{W}_a \mathbf{h}_t + \mathbf{U}_a \mathbf{h}_i)
-\end{equation}
-where \( \mathbf{h}_t \) is the decoder's hidden state at time step \( t \), \( \mathbf{H} = \{\mathbf{h}_1, \mathbf{h}_2, \ldots, \mathbf{h}_T\} \) is the encoder's outputs, \( \mathbf{W}_a \) and \( \mathbf{U}_a \) are learnable weight matrices, and \( \mathbf{v} \) is a learnable parameter vector.
-The output of the attention layer is:
-\begin{equation}
-    \mathbf{h}'_t = \tanh(\mathbf{W}_c [\mathbf{c}_t ; \mathbf{h}_t])
-\end{equation}
-where \( \mathbf{W}_c \) is a learnable weight matrix and \( [\mathbf{c}_t ; \mathbf{h}_t] \) denotes the concatenation of the decoder's hidden state and the context vector:
-\begin{equation}
-    \mathbf{c}_t = \sum_{i=1}^{T} \alpha_{t,i} \mathbf{h}_i
-\end{equation}
-
-The decoder uses this context vector \( \mathbf{c}_t \) along with its hidden states to generate the output tokens. This mechanism enhances the model's ability to focus on the most relevant parts of the input sequence during each step of the decoding process.
-
-\paragraph{}
-The Seq2Seq model with Bahdanau attention was trained using top-10 sampling and teacher forcing with an initial ratio of 0.5, which decreased by 0.0005 at every step. The teacher forcing ratio allows the model to gradually learn to generate sequences independently by reducing the dependency on the correct previous token over time.
-
-\subsection{Transformer Model}
-
-The Transformer model\cite{vaswani2017attention}, implemented using PyTorch's \textit{nn.Transformer} class\cite{transformer}, is another architecture usually employed for abstractive text summarization. Unlike the Seq2Seq model, the Transformer relies on self-attention mechanisms to process the entire input sequence simultaneously, allowing for more parallelization and efficient training.
-
-\subsubsection{Self-Attention Mechanism}
-
-The self-attention mechanism is a key component of the Transformer model, allowing the model to weigh the importance of different tokens in the input sequence dynamically. The attention mechanism operates as follows:
-
-Given an input sequence \(\mathbf{X} \in \mathbb{R}^{n \times d}\), where \(n\) is the sequence length and \(d\) is the embedding dimension, we compute the Query (\(\mathbf{Q}\)), Key (\(\mathbf{K}\)), and Value (\(\mathbf{V}\)) matrices as:
-\begin{equation}
-     \mathbf{Q} = \mathbf{X}\mathbf{W^Q}, \quad \mathbf{K} = \mathbf{XW^K}, \quad \mathbf{V} = \mathbf{XW^V}
-\end{equation}
-where \(\mathbf{W^Q}, \mathbf{W^K}, \mathbf{W^V} \in \mathbb{R}^{d \times d_k}\) are learnable weight matrices.
-
-The attention scores are computed as:
-\begin{equation}
-    \text{Attention}(\mathbf{Q}, \mathbf{K}, \mathbf{V}) = \text{softmax}\left(\frac{\mathbf{Q}\mathbf{K}^T}{\sqrt{d_k}}\right)\mathbf{V}
-\end{equation}
-where \(d_k\) is the dimensionality of the queries and keys.
-
-Multi-head attention extends this by allowing the model to jointly attend to information from different representation subspaces at different positions. This is achieved by concatenating the outputs of \(h\) attention heads:
-\begin{equation}
-    \text{MultiHead}(\mathbf{Q}, \mathbf{K}, \mathbf{V}) = \text{Concat}(\text{head}_1, \ldots, \text{head}_h)\mathbf{W^O}
-\end{equation}
-where \(\text{head}_i = \text{Attention}(\mathbf{Q}\mathbf{W^Q}_i, \mathbf{K}\mathbf{W^K}_i, \mathbf{V}\mathbf{W^V}_i)\), and \(\mathbf{W^O} \in \mathbb{R}^{hd_k \times d}\).
-
-\subsubsection{Positional Encoding and Masking}
-
-Since the Transformer model lacks recurrence, it does not have a built-in sense of the order of words in a sequence. To address this, positional encodings are added to the input embeddings to provide information about the position of each token within the sequence.
-
-The positional encoding for a position \(pos\) and dimension \(i\) is defined as:
-\begin{equation}
-	\begin{aligned}
-		PE_{(pos, 2i)} &= \sin\left(\frac{pos}{10000^{2i/d}}\right) \\
-		PE_{(pos, 2i+1)} &= \cos\left(\frac{pos}{10000^{2i/d}}\right)
-	\end{aligned}
-\end{equation}
-where \(d\) is the dimensionality of the embeddings. These positional encodings are added to the input embeddings to inject positional information.
-
-Masking is also crucial in the Transformer architecture. We employed two types of masks: a padding mask to prevent the model from attending to padding tokens in the input and a target sequence mask to ensure that the model only attends to previous tokens in the target sequence during training.
-
-\subsubsection{TF and IDF Metrics Embedding}
-
-As an enhancement to the standard Transformer model, we developed a variant, Transformer V2, which incorporates Term Frequency (TF) and Inverse Document Frequency (IDF) metrics.
-
-The TF metric, which measures how frequently a term occurs in a document, is defined as:
-\begin{equation}
-    \text{TF($t$)} = \frac{\text{Number of times term $t$ appears in a document}}{\text{Total number of terms in the document}}
-\end{equation}
-
-The IDF metric reflects how important a term is:
-\begin{equation}
-    \text{IDF($t$)} = \log \frac{\text{Total number of documents}}{\text{Number of documents with term $t$ in it}}
-\end{equation}
-
-These values were embedded and added to the input embeddings, along with the positional encodings.
-
-The inclusion of TF and IDF embeddings aimed to provide the model with additional information about the importance of words in the context of the entire dataset, potentially improving the quality of the generated summaries. The architecture and training process remained otherwise consistent with the standard Transformer model.
-
-\subsection{Cross Similarity Loss Function}
-The primary objective of our abstractive text summarization task is to generate summaries that are not only syntactically correct but also semantically meaningful. Traditional cross-entropy loss, which is commonly used for sequence-to-sequence models, primarily focuses on token-level accuracy by penalizing the incorrect predictions at each step. However, this approach does not account for the semantic similarity between the generated summary and the reference summary.
-
-To address this limitation, we propose a custom loss function, \textit{CrossSimilarityLoss}, which combines the traditional cross-entropy loss\cite{CrossEnrtopyLoss} with a semantic similarity loss, using a $\varkappa$ hyperparameter weight:
-
-\begin{equation}
-    \mathcal{L} = (1 - \varkappa) \mathcal{L}_{\text{CE}} + \varkappa \mathcal{L}_{\text{semantic}}
-\end{equation}
-
-The semantic similarity loss is computed using cosine similarity \cite{cosineSimilarity} between the representation of the predicted and target sequences. These representation are collected from the output of the decoder of the transformer model. The cosine similarity is then averaged over the sequence and the batches.
-
-By incorporating semantic similarity, we aim to generate summaries that better capture the overall meaning and context of the source text, beyond mere token accuracy.
-
-\subsection{BERTformer}
-Bidirectional Encoder Representations from Transformers (BERT) \cite{devlin2018bert} is a language model designed to understand the context of words in a sentence by considering both the left and right surroundings (bidirectional context). Unlike traditional left-to-right or right-to-left training, BERT is trained on masked language modeling (MLM) and next sentence prediction (NSP) tasks, enabling it to capture a deep understanding of language nuances and context.
-
-In our approach, we implemented a custom transformer model, named BERTformer, by combining the pre-trained frozen BERT model as the encoder and the standard Transformer decoder from the PyTorch \textit{nn.Transformer} library. This hybrid architecture aims to leverage BERT's robust embeddings effectively capture the meaning and context of news articles, thus facilitating better summarization.
-
-The encoder component of BERTformer utilizes the BERT-base model from HuggingFace \cite{BERTHugginFace}, which consists of 12 transformer layers with 768 hidden units and 12 self-attention heads. The BERT encoder had been fed with the embedded masked input sequences, including positional embedding, TF and IDF metrics. The input sequence had to be truncated to a maximum size of 512 tokens. The output of the BERT encoder, which consists of contextualized embeddings, is passed to the transformer decoder, which is the decoder class of the Pytorch's implementation.
-
-\subsection{TransGPT}
-Generative Pre-trained Transformer 2 (GPT-2) \cite{radford2019language} is an autoregressive language model designed to generate coherent and contextually relevant text by predicting the next word in a sequence. Trained on a diverse dataset, GPT-2 excels at generating human-like text and understanding context, making it an ideal choice for tasks that involve text generation.
-
-As an experimental approach, we implemented a custom transformer model, named TransGPT, by combining the standard Transformer encoder from the PyTorch \textit{nn.Transformer} library with the pre-trained frozen GPT-2 model as the decoder. This model aims to exploit the GPT-2's autoregressive nature, possibly producing fluent and coherent text, which is crucial for generating meaningful summaries.
-
-The embedded and masked input sequence is passed to the encoder class of the Pytorch's implementation. The contextual embeddings output of the encoder, are then fed into the pre-trained GPT-2 model which consists of multiple transformer layers with self-attention and feed-forward neural networks. The output sequence is then truncated to the target length to effectively calculate the loss function.
-
-\subsection{BERTGPT}
-The BERTGPT model is an experimental approach that combines a pre-trained and frozen BERT model as the encoder with a pre-trained frozen GPT-2 model as the decoder. This combination leverages the strengths of both models: BERT's robust contextual understanding and GPT-2's generative capabilities. However, it also presents significant challenges, primarily because these models were pre-trained for different tasks and are not fine-tuned together, which may result in integration cohesion issues.
-
-The rationale for using this architecture is to explore the potential benefits of combining strong contextual understanding with generative capabilities. By maintaining the pre-trained states, we aim to investigate how well these models can work together without further fine-tuning.
-
-\subsection{Metrics}
-To evaluate the performance of our models, we utilized the ROUGE (Recall-Oriented Understudy for Gisting Evaluation) metrics, which are the standard benchmark for abstractive text summarization tasks \cite{abstCNN}. Specifically, we calculated the ROUGE-1 and ROUGE-2 scores, which measure the overlap of unigrams and bigrams between the generated summaries and the reference summaries, respectively. These scores are calculated based on precision, recall, and F1-score:
-\begin{equation}
-    \begin{split}
-        &\text{Precision}_{\text{ROUGE-N}} = \frac{|\text{n-grams}_{\text{Prediction}} \cap \text{n-grams}_{\text{Target}}|}{|\text{n-grams}_{\text{Prediction}}|}
-        \\\\
-        &\text{Recall}_{\text{ROUGE-N}} = \frac{|\text{n-grams}_{\text{Prediction}} \cap \text{n-grams}_{\text{Target}}|}{|\text{n-grams}_{\text{Target}}|}
-        \\\\
-        &\text{ROUGE-N} = \text{F1}_{\text{ROUGE-N}} = \frac{2 \cdot \text{Precision}_{\text{ROUGE-N}} \cdot \text{Recall}_{\text{ROUGE-N}}}{\text{Precision}_{\text{ROUGE-N}} + \text{Recall}_{\text{ROUGE-N}}}
-    \end{split}
-\end{equation}
-In contrast to typical ROUGE implementations, which take text as input and tokenize it internally, we developed a custom approach to calculate the ROUGE metrics directly on the token indices. This method ensures that the evaluation is consistent with the tokenization scheme used during model training and inference.
-
-\clearpage{}
-\input{sweep.tex}
-
-\clearpage{}
-\input{results.tex}
-
-\clearpage{}
-\section{Conclusions}
-\paragraph{COmment To be changed!}Fine.tuning BERT and GPT models could help improving teh performance by adapting teh mdoels to the abstarctive text sumamrization task - This requires a lot of computational resources and time!!!
-
-\section{Reflections}
-\paragraph{Period (".") token}
-During our experimentation, we observed that omitting the period (".") token from the model resulted in significant confusion in the source news, as it failed to distinguish between sentences effectively. This issue was evident in the summaries, where unrelated tokens often appeared consecutively.
-
-Consequently, we decided to include the period (".") token in our dataset to better delineate sentences within the sequences. This inclusion aims to improve the clarity and coherence of the generated summaries. However, this approach has a potential drawback, as the period token becomes disproportionately important throughout the dataset, particularly influencing Term Frequency (TF) and Inverse Document Frequency (IDF) metrics.
-
-For future work, we recommend that the TF and IDF metrics should not be calculated for the period token. Alternatively, the end-of-sequence token could be employed to mark sentence boundaries, which might offer a more effective solution.
-=======
 \input{methodology.tex}
->>>>>>> 7dd640cc
 
 \paragraph{COMMENT! To be changed}another next step is the integration of Named Entity Recognition (NER) pre-trained model output in the preprocessing step of the dataset. This model would extract information  to include in the embeddings  
 
